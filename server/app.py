from flask import Flask, send_from_directory
from flask_cors import CORS
from flask_restx import Api

from data import db_connect


def create_app():
    app = Flask(__name__)
    client = db_connect.connect_db()

    CORS(app)
    api = Api(
        app,
        title="Geographic Database API",
        version="1.0.0",
        description="CRUD for countries, states, cities",
    )

    # Register API namespaces
    from server.countries_endpoints import countries_ns
<<<<<<< HEAD

    # from server.endpoints import general_ns

    api.add_namespace(countries_ns, path="/countries")
    # api.add_namespace(general_ns, path="/")
=======
    from server.endpoints import general_ns
    from server.endpoints import states_ns
    api.add_namespace(countries_ns, path='/countries')
    api.add_namespace(general_ns, path='/')
    api.add_namespace(states_ns, path='/states')
>>>>>>> 91345b67

    @app.route("/healthz")
    def healthz():
        return {"status": "ok"}

    @app.route("/readyz")
    def readyz():
        try:
            # Cheap connectivity check; does not require auth
            client.admin.command("ping")
            return {"status": "ok"}
        except Exception as exc:
            return {"status": "error", "detail": str(exc)}, 500

    @app.route("/ui/states")
    def ui_states():
        return send_from_directory("static", "states.html")

    return app


app = create_app()<|MERGE_RESOLUTION|>--- conflicted
+++ resolved
@@ -19,19 +19,12 @@
 
     # Register API namespaces
     from server.countries_endpoints import countries_ns
-<<<<<<< HEAD
-
-    # from server.endpoints import general_ns
+    from server.endpoints import general_ns
+    from server.endpoints import states_ns
 
     api.add_namespace(countries_ns, path="/countries")
-    # api.add_namespace(general_ns, path="/")
-=======
-    from server.endpoints import general_ns
-    from server.endpoints import states_ns
-    api.add_namespace(countries_ns, path='/countries')
-    api.add_namespace(general_ns, path='/')
-    api.add_namespace(states_ns, path='/states')
->>>>>>> 91345b67
+    api.add_namespace(general_ns, path="/")
+    api.add_namespace(states_ns, path="/states")
 
     @app.route("/healthz")
     def healthz():
